--- conflicted
+++ resolved
@@ -13,7 +13,7 @@
 from prompt_toolkit.layout.margins import Margin
 from prompt_toolkit.layout.menus import CompletionsMenu, MultiColumnCompletionsMenu
 from prompt_toolkit.layout.highlighters import SearchHighlighter, SelectionHighlighter, MatchingBracketHighlighter, ConditionalHighlighter
-from prompt_toolkit.layout.processors import HighlightMatchingBracketProcessor, ConditionalProcessor, AppendAutoSuggestion
+from prompt_toolkit.layout.processors import ConditionalProcessor, AppendAutoSuggestion
 from prompt_toolkit.layout.screen import Char
 from prompt_toolkit.layout.toolbars import CompletionsToolbar, ArgToolbar, SearchToolbar, ValidationToolbar, SystemToolbar, TokenListToolbar
 from prompt_toolkit.layout.utils import token_list_width
@@ -316,13 +316,8 @@
                 (TB, ' ', toggle_paste_mode),
             ])
 
-<<<<<<< HEAD
             if python_input.settings.paste_mode:
-                append((TB.PasteModeOn, 'Paste mode (on)'))
-=======
-            if python_input.paste_mode:
                 append((TB.PasteModeOn, 'Paste mode (on)', toggle_paste_mode))
->>>>>>> 9c3ead8f
             else:
                 append((TB, 'Paste mode', toggle_paste_mode))
 
@@ -496,33 +491,17 @@
                     ConditionalHighlighter(
                         highlighter=MatchingBracketHighlighter(chars='[](){}'),
                         filter=HasFocus(DEFAULT_BUFFER) & ~IsDone() &
-                            Condition(lambda cli: python_input.highlight_matching_parenthesis)),
+                            Condition(lambda cli: python_input.settings.highlight_matching_parenthesis)),
                     ConditionalHighlighter(
                         highlighter=SearchHighlighter(preview_search=Always()),
                         filter=HasFocus(SEARCH_BUFFER)),
                     SelectionHighlighter(),
                 ],
                 input_processors=[
-<<<<<<< HEAD
-                                  # Show matching parentheses, but only while editing.
-                                  ConditionalProcessor(
-                                      processor=HighlightMatchingBracketProcessor(chars='[](){}'),
-                                      filter=HasFocus(DEFAULT_BUFFER) & ~IsDone() &
-                                          Condition(lambda cli: python_input.settings.highlight_matching_parenthesis)),
-                                  ConditionalProcessor(
-                                      processor=HighlightSearchProcessor(preview_search=Always()),
-                                      filter=HasFocus(SEARCH_BUFFER)),
-                                  HighlightSelectionProcessor(),
-                                  ConditionalProcessor(
-                                      processor=AppendAutoSuggestion(),
-                                      filter=~IsDone())
-                                  ] + extra_buffer_processors,
-=======
                     ConditionalProcessor(
                         processor=AppendAutoSuggestion(),
                         filter=~IsDone())
                 ] + extra_buffer_processors,
->>>>>>> 9c3ead8f
                 menu_position=menu_position,
                 wrap_lines=Condition(lambda cli: python_input.settings.wrap_lines),
 
