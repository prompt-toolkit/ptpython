--- conflicted
+++ resolved
@@ -514,13 +514,8 @@
             mouse_support=Condition(lambda cli: self.settings.enable_mouse_support),
             on_abort=AbortAction.RETRY,
             on_exit=self._on_exit,
-<<<<<<< HEAD
-            get_style=lambda: self._current_style,
+            style=DynamicStyle(lambda: self._current_style),
             get_title=lambda: self.settings.terminal_title,
-=======
-            style=DynamicStyle(lambda: self._current_style),
-            get_title=lambda: self.terminal_title,
->>>>>>> 27a19e2b
             on_start=self._on_start,
             on_input_timeout=Callback(self._on_input_timeout))
 
